//
//  PropertySpec.swift
//  ReactiveCocoa
//
//  Created by Justin Spahr-Summers on 2015-01-23.
//  Copyright (c) 2015 GitHub. All rights reserved.
//

import Result
import Nimble
import Quick
import ReactiveCocoa

private let initialPropertyValue = "InitialValue"
private let subsequentPropertyValue = "SubsequentValue"
private let finalPropertyValue = "FinalValue"

class PropertySpec: QuickSpec {
	override func spec() {
		describe("ConstantProperty") {
			it("should have the value given at initialization") {
				let constantProperty = ConstantProperty(initialPropertyValue)

				expect(constantProperty.value) == initialPropertyValue
			}

			it("should yield a signal that interrupts observers without emitting any value.") {
				let constantProperty = ConstantProperty(initialPropertyValue)

				var signalInterrupted = false
				var hasUnexpectedEventsEmitted = false

				constantProperty.signal.observe { event in
					switch event {
					case .Interrupted:
						signalInterrupted = true
					case .Next, .Failed, .Completed:
						hasUnexpectedEventsEmitted = true
					}
				}

				expect(signalInterrupted) == true
				expect(hasUnexpectedEventsEmitted) == false
			}

			it("should yield a producer that sends the current value then completes") {
				let constantProperty = ConstantProperty(initialPropertyValue)

				var sentValue: String?
				var signalCompleted = false

				constantProperty.producer.start { event in
					switch event {
					case let .Next(value):
						sentValue = value
					case .Completed:
						signalCompleted = true
					case .Failed, .Interrupted:
						break
					}
				}

				expect(sentValue) == initialPropertyValue
				expect(signalCompleted) == true
			}
		}

		describe("MutableProperty") {
			it("should have the value given at initialization") {
				let mutableProperty = MutableProperty(initialPropertyValue)

				expect(mutableProperty.value) == initialPropertyValue
			}

			it("should yield a producer that sends the current value then all changes") {
				let mutableProperty = MutableProperty(initialPropertyValue)
				var sentValue: String?

				mutableProperty.producer.startWithNext { sentValue = $0 }

				expect(sentValue) == initialPropertyValue

				mutableProperty.value = subsequentPropertyValue
				expect(sentValue) == subsequentPropertyValue

				mutableProperty.value = finalPropertyValue
				expect(sentValue) == finalPropertyValue
			}

			it("should yield a producer that sends the current value then all changes, even if the value actually remains unchanged") {
				let mutableProperty = MutableProperty(initialPropertyValue)
				var count = 0

				mutableProperty.producer.startWithNext { _ in count = count + 1 }

				expect(count) == 1

				mutableProperty.value = initialPropertyValue
				expect(count) == 2

				mutableProperty.value = initialPropertyValue
				expect(count) == 3
			}

			it("should yield a signal that emits subsequent changes to the value") {
				let mutableProperty = MutableProperty(initialPropertyValue)
				var sentValue: String?

				mutableProperty.signal.observeNext { sentValue = $0 }

				expect(sentValue).to(beNil())

				mutableProperty.value = subsequentPropertyValue
				expect(sentValue) == subsequentPropertyValue

				mutableProperty.value = finalPropertyValue
				expect(sentValue) == finalPropertyValue
			}

			it("should yield a signal that emits subsequent changes to the value, even if the value actually remains unchanged") {
				let mutableProperty = MutableProperty(initialPropertyValue)
				var count = 0

				mutableProperty.signal.observeNext { _ in count = count + 1 }

				expect(count) == 0

				mutableProperty.value = initialPropertyValue
				expect(count) == 1

				mutableProperty.value = initialPropertyValue
				expect(count) == 2
			}

			it("should complete its producer when deallocated") {
				var mutableProperty: MutableProperty? = MutableProperty(initialPropertyValue)
				var producerCompleted = false

				mutableProperty!.producer.startWithCompleted { producerCompleted = true }

				mutableProperty = nil
				expect(producerCompleted) == true
			}

			it("should complete its signal when deallocated") {
				var mutableProperty: MutableProperty? = MutableProperty(initialPropertyValue)
				var signalCompleted = false

				mutableProperty!.signal.observeCompleted { signalCompleted = true }

				mutableProperty = nil
				expect(signalCompleted) == true
			}

			it("should yield a producer which emits the latest value and complete even if the property is deallocated") {
				var mutableProperty: MutableProperty? = MutableProperty(initialPropertyValue)
				let producer = mutableProperty!.producer

				var producerCompleted = false
				var hasUnanticipatedEvent = false
				var latestValue = mutableProperty?.value

				mutableProperty!.value = subsequentPropertyValue
				mutableProperty = nil

				producer.start { event in
					switch event {
					case let .Next(value):
						latestValue = value
					case .Completed:
						producerCompleted = true
					case .Interrupted, .Failed:
						hasUnanticipatedEvent = true
					}
				}

				expect(hasUnanticipatedEvent) == false
				expect(producerCompleted) == true
				expect(latestValue) == subsequentPropertyValue
			}

			it("should modify the value atomically") {
				let property = MutableProperty(initialPropertyValue)

				expect(property.modify({ _ in subsequentPropertyValue })) == initialPropertyValue
				expect(property.value) == subsequentPropertyValue
			}

			it("should modify the value atomically and subsquently send out a Next event with the new value") {
				let property = MutableProperty(initialPropertyValue)
				var value: String?

				property.producer.startWithNext {
					value = $0
				}

				expect(value) == initialPropertyValue
				expect(property.modify({ _ in subsequentPropertyValue })) == initialPropertyValue

				expect(property.value) == subsequentPropertyValue
				expect(value) == subsequentPropertyValue
			}

			it("should swap the value atomically") {
				let property = MutableProperty(initialPropertyValue)

				expect(property.swap(subsequentPropertyValue)) == initialPropertyValue
				expect(property.value) == subsequentPropertyValue
			}

			it("should swap the value atomically and subsquently send out a Next event with the new value") {
				let property = MutableProperty(initialPropertyValue)
				var value: String?

				property.producer.startWithNext {
					value = $0
				}

				expect(value) == initialPropertyValue
				expect(property.swap(subsequentPropertyValue)) == initialPropertyValue

				expect(property.value) == subsequentPropertyValue
				expect(value) == subsequentPropertyValue
			}

			it("should perform an action with the value") {
				let property = MutableProperty(initialPropertyValue)

				let result: Bool = property.withValue { $0.isEmpty }

				expect(result) == false
				expect(property.value) == initialPropertyValue
			}

			it("should not deadlock on recursive value access") {
				let (producer, observer) = SignalProducer<Int, NoError>.pipe()
				let property = MutableProperty(0)
				var value: Int?

				property <~ producer
				property.producer.startWithNext { _ in
					value = property.value
				}

				observer.sendNext(10)
				expect(value) == 10
			}

			it("should not deadlock on recursive value access with a closure") {
				let (producer, observer) = SignalProducer<Int, NoError>.pipe()
				let property = MutableProperty(0)
				var value: Int?

				property <~ producer
				property.producer.startWithNext { _ in
					value = property.withValue { $0 + 1 }
				}

				observer.sendNext(10)
				expect(value) == 11
			}

			it("should not deadlock on recursive observation") {
				let property = MutableProperty(0)

				var value: Int?
				property.producer.startWithNext { _ in
					property.producer.startWithNext { x in value = x }
				}

				expect(value) == 0

				property.value = 1
				expect(value) == 1
			}

			it("should not deadlock on recursive ABA observation") {
				let propertyA = MutableProperty(0)
				let propertyB = MutableProperty(0)

				var value: Int?
				propertyA.producer.startWithNext { _ in
					propertyB.producer.startWithNext { _ in
						propertyA.producer.startWithNext { x in value = x }
					}
				}

				expect(value) == 0

				propertyA.value = 1
				expect(value) == 1
			}
		}

		describe("AnyProperty") {
			describe("from a PropertyType") {
				it("should pass through behaviors of the input property") {
					let constantProperty = ConstantProperty(initialPropertyValue)
					let property = AnyProperty(constantProperty)

					var sentValue: String?
					var signalSentValue: String?
					var producerCompleted = false
					var signalInterrupted = false

					property.producer.start { event in
						switch event {
						case let .Next(value):
							sentValue = value
						case .Completed:
							producerCompleted = true
						case .Failed, .Interrupted:
							break
						}
					}

					property.signal.observe { event in
						switch event {
						case let .Next(value):
							signalSentValue = value
						case .Interrupted:
							signalInterrupted = true
						case .Failed, .Completed:
							break
						}
					}

					expect(sentValue) == initialPropertyValue
					expect(signalSentValue).to(beNil())
					expect(producerCompleted) == true
					expect(signalInterrupted) == true
				}
			}
			
			describe("from a value and SignalProducer") {
				it("should initially take on the supplied value") {
					let property = AnyProperty(
						initialValue: initialPropertyValue,
						producer: SignalProducer.never)
					
					expect(property.value) == initialPropertyValue
				}
				
				it("should take on each value sent on the producer") {
					let property = AnyProperty(
						initialValue: initialPropertyValue,
						producer: SignalProducer(value: subsequentPropertyValue))
					
					expect(property.value) == subsequentPropertyValue
				}
			}
			
			describe("from a value and Signal") {
				it("should initially take on the supplied value, then values sent on the signal") {
					let (signal, observer) = Signal<String, NoError>.pipe()

					let property = AnyProperty(
						initialValue: initialPropertyValue,
						signal: signal)
					
					expect(property.value) == initialPropertyValue
					
					observer.sendNext(subsequentPropertyValue)
					
					expect(property.value) == subsequentPropertyValue
				}
			}
		}

		describe("DynamicProperty") {
			var object: ObservableObject!
			var property: DynamicProperty<Int>!

			let propertyValue: () -> Int? = {
				if let value: AnyObject = property?.value {
					return value as? Int
				} else {
					return nil
				}
			}

			beforeEach {
				object = ObservableObject()
				expect(object.rac_value) == 0

				property = DynamicProperty<Int>(object: object, keyPath: "rac_value")
			}

			afterEach {
				object = nil
			}

			it("should read the underlying object") {
				expect(propertyValue()) == 0

				object.rac_value = 1
				expect(propertyValue()) == 1
			}

			it("should write the underlying object") {
				property.value = 1
				expect(object.rac_value) == 1
				expect(propertyValue()) == 1
			}

			it("should yield a producer that sends the current value and then the changes for the key path of the underlying object") {
				var values: [Int] = []
				property.producer.startWithNext { value in
					expect(value).notTo(beNil())
					values.append(value!)
				}

				expect(values) == [ 0 ]

				property.value = 1
				expect(values) == [ 0, 1 ]

				object.rac_value = 2
				expect(values) == [ 0, 1, 2 ]
			}

			it("should yield a producer that sends the current value and then the changes for the key path of the underlying object, even if the value actually remains unchanged") {
				var values: [Int] = []
				property.producer.startWithNext { value in
					expect(value).notTo(beNil())
					values.append(value!)
				}

				expect(values) == [ 0 ]

				property.value = 0
				expect(values) == [ 0, 0 ]

				object.rac_value = 0
				expect(values) == [ 0, 0, 0 ]
			}

			it("should yield a signal that emits subsequent values for the key path of the underlying object") {
				var values: [Int] = []
				property.signal.observeNext { value in
					expect(value).notTo(beNil())
					values.append(value!)
				}

				expect(values) == []

				property.value = 1
				expect(values) == [ 1 ]

				object.rac_value = 2
				expect(values) == [ 1, 2 ]
			}

			it("should yield a signal that emits subsequent values for the key path of the underlying object, even if the value actually remains unchanged") {
				var values: [Int] = []
				property.signal.observeNext { value in
					expect(value).notTo(beNil())
					values.append(value!)
				}

				expect(values) == []

				property.value = 0
				expect(values) == [ 0 ]

				object.rac_value = 0
				expect(values) == [ 0, 0 ]
			}

			it("should have a completed producer when the underlying object deallocates") {
				var completed = false

				property = {
					// Use a closure so this object has a shorter lifetime.
					let object = ObservableObject()
					let property = DynamicProperty<Int>(object: object, keyPath: "rac_value")

					property.producer.startWithCompleted {
						completed = true
					}

					expect(completed) == false
					expect(property.value).notTo(beNil())
					return property
				}()

				expect(completed).toEventually(beTruthy())
				expect(property.value).to(beNil())
			}

			it("should have a completed signal when the underlying object deallocates") {
				var completed = false

				property = {
					// Use a closure so this object has a shorter lifetime.
					let object = ObservableObject()
					let property = DynamicProperty<Int>(object: object, keyPath: "rac_value")

					property.signal.observeCompleted {
						completed = true
					}

					expect(completed) == false
					expect(property.value).notTo(beNil())
					return property
				}()

				expect(completed).toEventually(beTruthy())
				expect(property.value).to(beNil())
			}

			it("should retain property while DynamicProperty's underlying object is retained"){
				weak var dynamicProperty: DynamicProperty<Int>? = property
				
				property = nil
				expect(dynamicProperty).toNot(beNil())
				
				object = nil
				expect(dynamicProperty).to(beNil())
			}

			it("should support un-bridged reference types") {
				let dynamicProperty = DynamicProperty<UnbridgedObject>(object: object, keyPath: "rac_reference")
				dynamicProperty.value = UnbridgedObject("foo")
				expect(object.rac_reference.value) == "foo"
			}
		}

		describe("map") {
			it("should transform the current value and all subsequent values") {
				let property = MutableProperty(1)
				let mappedProperty = property
					.map { $0 + 1 }
					.map { $0 + 2 }

				expect(mappedProperty.value) == 4

				property.value = 2
				expect(mappedProperty.value) == 5
			}
		}

		describe("binding") {
			describe("from a Signal") {
				it("should update the property with values sent from the signal") {
					let (signal, observer) = Signal<String, NoError>.pipe()

					let mutableProperty = MutableProperty(initialPropertyValue)

					mutableProperty <~ signal

					// Verify that the binding hasn't changed the property value:
					expect(mutableProperty.value) == initialPropertyValue

					observer.sendNext(subsequentPropertyValue)
					expect(mutableProperty.value) == subsequentPropertyValue
				}

				it("should tear down the binding when disposed") {
					let (signal, observer) = Signal<String, NoError>.pipe()

					let mutableProperty = MutableProperty(initialPropertyValue)

					let bindingDisposable = mutableProperty <~ signal
					bindingDisposable.dispose()

					observer.sendNext(subsequentPropertyValue)
					expect(mutableProperty.value) == initialPropertyValue
				}
				
				it("should tear down the binding when bound signal is completed") {
					let (signal, observer) = Signal<String, NoError>.pipe()
					
					let mutableProperty = MutableProperty(initialPropertyValue)
					
					let bindingDisposable = mutableProperty <~ signal
					
					expect(bindingDisposable.disposed) == false
					observer.sendCompleted()
					expect(bindingDisposable.disposed) == true
				}
				
				it("should tear down the binding when the property deallocates") {
					let (signal, _) = Signal<String, NoError>.pipe()

					var mutableProperty: MutableProperty<String>? = MutableProperty(initialPropertyValue)

					let bindingDisposable = mutableProperty! <~ signal

					mutableProperty = nil
					expect(bindingDisposable.disposed) == true
				}
			}

			describe("from a SignalProducer") {
				it("should start a signal and update the property with its values") {
					let signalValues = [initialPropertyValue, subsequentPropertyValue]
					let signalProducer = SignalProducer<String, NoError>(values: signalValues)

					let mutableProperty = MutableProperty(initialPropertyValue)

					mutableProperty <~ signalProducer

					expect(mutableProperty.value) == signalValues.last!
				}

				it("should tear down the binding when disposed") {
					let signalValues = [initialPropertyValue, subsequentPropertyValue]
					let signalProducer = SignalProducer<String, NoError>(values: signalValues)

					let mutableProperty = MutableProperty(initialPropertyValue)
					let disposable = mutableProperty <~ signalProducer

					disposable.dispose()
					// TODO: Assert binding was torn down?
				}

				it("should tear down the binding when bound signal is completed") {
					let (signalProducer, observer) = SignalProducer<String, NoError>.pipe()

					let mutableProperty = MutableProperty(initialPropertyValue)
					mutableProperty <~ signalProducer

					observer.sendCompleted()
					// TODO: Assert binding was torn down?
				}

				it("should tear down the binding when the property deallocates") {
					let signalValues = [initialPropertyValue, subsequentPropertyValue]
					let signalProducer = SignalProducer<String, NoError>(values: signalValues)

					var mutableProperty: MutableProperty<String>? = MutableProperty(initialPropertyValue)
					let disposable = mutableProperty! <~ signalProducer

					mutableProperty = nil
					expect(disposable.disposed) == true
				}
			}

			describe("from another property") {
				it("should take the source property's current value") {
					let sourceProperty = ConstantProperty(initialPropertyValue)

					let destinationProperty = MutableProperty("")

					destinationProperty <~ sourceProperty.producer

					expect(destinationProperty.value) == initialPropertyValue
				}

				it("should update with changes to the source property's value") {
					let sourceProperty = MutableProperty(initialPropertyValue)

					let destinationProperty = MutableProperty("")

					destinationProperty <~ sourceProperty.producer

					sourceProperty.value = subsequentPropertyValue
					expect(destinationProperty.value) == subsequentPropertyValue
				}

				it("should tear down the binding when disposed") {
					let sourceProperty = MutableProperty(initialPropertyValue)

					let destinationProperty = MutableProperty("")

					let bindingDisposable = destinationProperty <~ sourceProperty.producer
					bindingDisposable.dispose()

					sourceProperty.value = subsequentPropertyValue

					expect(destinationProperty.value) == initialPropertyValue
				}

				it("should tear down the binding when the source property deallocates") {
					var sourceProperty: MutableProperty<String>? = MutableProperty(initialPropertyValue)

					let destinationProperty = MutableProperty("")
					destinationProperty <~ sourceProperty!.producer

					sourceProperty = nil
					// TODO: Assert binding was torn down?
				}

				it("should tear down the binding when the destination property deallocates") {
					let sourceProperty = MutableProperty(initialPropertyValue)
					var destinationProperty: MutableProperty<String>? = MutableProperty("")

					let bindingDisposable = destinationProperty! <~ sourceProperty.producer
					destinationProperty = nil

					expect(bindingDisposable.disposed) == true
				}
			}

			describe("to a dynamic property") {
				var object: ObservableObject!
<<<<<<< HEAD
				var property: DynamicProperty<Int>!
=======
				var property: DynamicProperty!
>>>>>>> ead8bb75

				beforeEach {
					object = ObservableObject()
					expect(object.rac_value) == 0

<<<<<<< HEAD
					property = DynamicProperty<Int>(object: object, keyPath: "rac_value")
=======
					property = DynamicProperty(object: object, keyPath: "rac_value")
>>>>>>> ead8bb75
				}

				afterEach {
					object = nil
				}

				it("should bridge values sent on a signal to Objective-C") {
					let (signal, observer) = Signal<Int, NoError>.pipe()
					property <~ signal
					observer.sendNext(1)
					expect(object.rac_value) == 1
				}

				it("should bridge values sent on a signal producer to Objective-C") {
					let producer = SignalProducer<Int, NoError>(value: 1)
					property <~ producer
					expect(object.rac_value) == 1
				}

				it("should bridge values from a source property to Objective-C") {
					let source = MutableProperty(1)
					property <~ source
					expect(object.rac_value) == 1
				}
			}
		}
	}
}

private class ObservableObject: NSObject {
	dynamic var rac_value: Int = 0
	dynamic var rac_reference: UnbridgedObject = UnbridgedObject("")
}

private class UnbridgedObject: NSObject {
	let value: String
	init(_ value: String) {
		self.value = value
	}
}<|MERGE_RESOLUTION|>--- conflicted
+++ resolved
@@ -695,21 +695,13 @@
 
 			describe("to a dynamic property") {
 				var object: ObservableObject!
-<<<<<<< HEAD
 				var property: DynamicProperty<Int>!
-=======
-				var property: DynamicProperty!
->>>>>>> ead8bb75
 
 				beforeEach {
 					object = ObservableObject()
 					expect(object.rac_value) == 0
 
-<<<<<<< HEAD
 					property = DynamicProperty<Int>(object: object, keyPath: "rac_value")
-=======
-					property = DynamicProperty(object: object, keyPath: "rac_value")
->>>>>>> ead8bb75
 				}
 
 				afterEach {
