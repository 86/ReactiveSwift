--- conflicted
+++ resolved
@@ -1,11 +1,9 @@
 # master
 *Please add new entries at the top.*
 
-<<<<<<< HEAD
 1. `ValidationResult` and `ValidatorOutput` have been renamed to `ValidatingProperty.Result` and `ValidatingProperty.Decision`, respectively. (#443)
-=======
+
 1. In Swift 3.2 or later, you may create `BindingTarget` for a key path of a specific object. (#440, kudos to @andersio)
->>>>>>> dadbb19f
 
 # 2.0.0-alpha.2
 1. In Swift 3.2 or later, you can use `map()` with the new Smart Key Paths. (#435, kudos to @sharplet)
