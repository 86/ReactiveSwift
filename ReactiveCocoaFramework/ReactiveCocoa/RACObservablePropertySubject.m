//
//  RACObservablePropertySubject.m
//  ReactiveCocoa
//
//  Created by Uri Baghin on 27/12/2012.
//  Copyright (c) 2012 GitHub, Inc. All rights reserved.
//

#import "RACObservablePropertySubject.h"
#import "EXTScope.h"
#import "NSObject+RACDeallocating.h"
#import "NSObject+RACDescription.h"
#import "NSObject+RACObservablePropertyObserving.h"
#import "NSObject+RACPropertySubscribing.h"
#import "NSString+RACKeyPathUtilities.h"
#import "RACBinding.h"
#import "RACCompoundDisposable.h"
#import "RACDisposable.h"
#import "RACSubscriber+Private.h"
#import "RACSubject.h"

@interface RACObservablePropertySubject ()

// The object whose key path the RACObservablePropertySubject is wrapping.
@property (atomic, unsafe_unretained) NSObject *target;

// The key path the RACObservablePropertySubject is wrapping.
@property (nonatomic, readonly, copy) NSString *keyPath;

// The signal exposed to callers. The RACObservablePropertySubject will behave
// like this signal towards it's subscribers.
@property (nonatomic, readonly, strong) RACSignal *exposedSignal;

// The subscriber exposed to callers. The RACObservablePropertySubject will
// behave like this subscriber towards the signals it's subscribed to.
@property (nonatomic, readonly, strong) id<RACSubscriber> exposedSubscriber;

@end

// A binding to a key path on an object.
@interface RACObservablePropertyBinding : RACBinding

// Create a new binding for `keyPath` on `target`.
+ (instancetype)bindingWithTarget:(id)target keyPath:(NSString *)keyPath;

// The object whose key path the binding is wrapping.
@property (atomic, unsafe_unretained) NSObject *target;

// The key path the binding is wrapping.
@property (nonatomic, readonly, copy) NSString *keyPath;

// The signal exposed to callers. The binding will behave like this signal
// towards it's subscribers.
@property (nonatomic, readonly, strong) RACSignal *exposedSignal;

// The subscriber exposed to callers. The binding will behave like this
// subscriber towards the signals it's subscribed to.
@property (nonatomic, readonly, strong) id<RACSubscriber> exposedSubscriber;

@end

@implementation RACObservablePropertySubject

#pragma mark RACSignal

- (RACDisposable *)subscribe:(id<RACSubscriber>)subscriber {
	return [self.exposedSignal subscribe:subscriber];
}

#pragma mark <RACSubscriber>

- (void)sendNext:(id)value {
	[self.exposedSubscriber sendNext:value];
}

- (void)sendError:(NSError *)error {
	[self.exposedSubscriber sendError:error];
}

- (void)sendCompleted {
	[self.exposedSubscriber sendCompleted];
}

- (void)didSubscribeWithDisposable:(RACDisposable *)disposable {
	[self.exposedSubscriber didSubscribeWithDisposable:disposable];
}

#pragma mark API

+ (instancetype)propertyWithTarget:(NSObject *)target keyPath:(NSString *)keyPath {
	NSCParameterAssert(keyPath.rac_keyPathComponents.count > 0);
	RACObservablePropertySubject *property = [[self alloc] init];
	if (property == nil || target == nil) return nil;
	
	property->_target = target;
	property->_keyPath = [keyPath copy];
	
	@weakify(property);

	// The subject used to multicast changes to the property to the property
	// subject's subscribers.
//	RACSubject *updatesSubject = [RACSubject subject];

	// Observe the key path on target for changes and forward them to
	// updatesSubject.
	[target rac_addObserver:property forKeyPath:keyPath willChangeBlock:nil didChangeBlock:^(BOOL triggeredByLastKeyPathComponent, BOOL triggeredByDeallocation, id value) {
//		[updatesSubject sendNext:value];
	}];

	property->_exposedSignal = [[RACSignal createSignal:^(id<RACSubscriber> subscriber) {
		@strongify(property);
		[subscriber sendNext:[property.target valueForKeyPath:keyPath]];
//		return [updatesSubject subscribe:subscriber];
		return [[property.target rac_signalForKeyPath:property.keyPath observer:property] subscribe:subscriber];
	}] setNameWithFormat:@"+propertyWithTarget: %@ keyPath: %@", [target rac_description], keyPath];
	
	property->_exposedSubscriber = [RACSubscriber subscriberWithNext:^(id x) {
		@strongify(property);
		[property.target setValue:x forKeyPath:property.keyPath];
	} error:^(NSError *error) {
		@strongify(property);
		NSCAssert(NO, @"Received error in RACObservablePropertySubject for key path \"%@\" on %@: %@", property.keyPath, property.target, error);
		
		// Log the error if we're running with assertions disabled.
		NSLog(@"Received error in RACObservablePropertySubject for key path \"%@\" on %@: %@", property.keyPath, property.target, error);
	} completed:nil];
	
	[target.rac_deallocDisposable addDisposable:[RACDisposable disposableWithBlock:^{
		@strongify(property);
		property.target = nil;
	}]];
	
	return property;
}

- (RACBinding *)binding {
	return [RACObservablePropertyBinding bindingWithTarget:self.target keyPath:self.keyPath];
}

@end

@implementation RACObservablePropertySubject (RACBind)

- (id)objectForKeyedSubscript:(id)key {
	return [self valueForKey:key];
}

- (void)setObject:(id)obj forKeyedSubscript:(id)key {
	[[self valueForKey:key] bindTo:obj];
}

@end

@implementation RACObservablePropertyBinding

#pragma mark RACSignal

- (RACDisposable *)subscribe:(id<RACSubscriber>)subscriber {
	return [self.exposedSignal subscribe:subscriber];
}

#pragma mark <RACSubscriber>

- (void)sendNext:(id)value {
	[self.exposedSubscriber sendNext:value];
}

- (void)sendError:(NSError *)error {
	[self.exposedSubscriber sendError:error];
}

- (void)sendCompleted {
	[self.exposedSubscriber sendCompleted];
}

- (void)didSubscribeWithDisposable:(RACDisposable *)disposable {
	[self.exposedSubscriber didSubscribeWithDisposable:disposable];
}

#pragma mark API

+ (instancetype)bindingWithTarget:(NSObject *)target keyPath:(NSString *)keyPath {
	NSCParameterAssert(keyPath.rac_keyPathComponents.count > 0);
	RACObservablePropertyBinding *binding = [[self alloc] init];
	if (binding == nil || target == nil) return nil;
	
	binding->_target = target;
	binding->_keyPath = [keyPath copy];
	
	@weakify(binding);

	// The flag used to ignore updates the binding itself has triggered.
	__block BOOL ignoreNextUpdate = NO;

	// The depth of the current -willChangeValueForKey: / -didChangeValueForKey:
	// call stack.
	__block NSUInteger stackDepth = 0;

	// The subject used to multicast changes to the property to the binding's
	// subscribers.
	RACSubject *updatesSubject = [RACSubject subject];

	// Observe the key path on target for changes. Update the value of stackDepth
	// accordingly and forward the changes to updatesSubject.
	[target rac_addObserver:binding forKeyPath:keyPath willChangeBlock:^(BOOL triggeredByLastKeyPathComponent) {
		// The binding only triggers changes to the last path component, no need to
		// track the stack depth if this is not the case.
		if (!triggeredByLastKeyPathComponent) return;
		++stackDepth;
	} didChangeBlock:^(BOOL triggeredByLastKeyPathComponent, BOOL triggeredByDeallocation, id value) {
		// The binding only triggers changes to the last path component, if the
		// change wasn't triggered by the last path component, or was triggered by
		// a deallocation, it definitely wasn't triggered by this binding, so just
		// forward it.
		if (!triggeredByLastKeyPathComponent || triggeredByDeallocation) {
			[updatesSubject sendNext:value];
			return;
		}

		--stackDepth;
		NSCAssert(stackDepth != NSUIntegerMax, @"%@ called didChangeValueForKey: without corresponding willChangeValueForKey:", keyPath);
		// If the current stackDepth is greater than 0, then the change was
		// triggered by a callback on -willChangeValueForKey:, and not by the
		// binding itself. If however the stackDepth is 0, and ignoreNextUpdate is
		// set, the changes was triggered by this binding and should not be
		// forwarded.
		if (stackDepth == 0 && ignoreNextUpdate) {
			ignoreNextUpdate = NO;
			return;
		}
		[updatesSubject sendNext:value];
	}];

	// On subscription first send the property's current value then subscribe the
	// subscriber to the updatesSubject for new values when they change.
	binding->_exposedSignal = [RACSignal createSignal:^(id<RACSubscriber> subscriber) {
		@strongify(binding);
		[subscriber sendNext:[binding.target valueForKeyPath:binding.keyPath]];
		return [updatesSubject subscribe:subscriber];
	}];
	
	NSString *keyPathByDeletingLastKeyPathComponent = keyPath.rac_keyPathByDeletingLastKeyPathComponent;
	NSArray *keyPathComponents = keyPath.rac_keyPathComponents;
	NSUInteger keyPathComponentsCount = keyPathComponents.count;
	NSString *lastKeyPathComponent = keyPathComponents.lastObject;

	// Update the value of the property with the values received.
	binding->_exposedSubscriber = [RACSubscriber subscriberWithNext:^(id x) {
		@strongify(binding);

		// Check the value of the second to last key path component. Since the
		// binding can only update the value of a property on an object, and not
		// update intermediate objects, it can only update the value of the whole
		// key path if this object is not nil.
		NSObject *object = (keyPathComponentsCount > 1 ? [binding.target valueForKeyPath:keyPathByDeletingLastKeyPathComponent] : binding.target);
		if (object == nil) return;

		// Set the ignoreNextUpdate flag before setting the value so this binding
		// ignores the value in the subsequent -didChangeValueForKey: callback.
		ignoreNextUpdate = YES;
		[object setValue:x forKey:lastKeyPathComponent];
	} error:^(NSError *error) {
		@strongify(binding);
		NSCAssert(NO, @"Received error in -[RACObservablePropertySubject binding] for key path \"%@\" on %@: %@", binding.keyPath, binding.target, error);
		
		// Log the error if we're running with assertions disabled.
		NSLog(@"Received error in -[RACObservablePropertySubject binding] for key path \"%@\" on %@: %@", binding.keyPath, binding.target, error);
	} completed:nil];
	
	[target.rac_deallocDisposable addDisposable:[RACDisposable disposableWithBlock:^{
		@strongify(binding);
		binding.target = nil;
	}]];
	
<<<<<<< HEAD
	return binding;
=======
	return property;
}

- (RACBinding *)binding {
	return [RACKVOBinding bindingWithTarget:self.target keyPath:self.keyPath];
}

@end

@implementation RACObservablePropertySubject (RACBind)

- (id)objectForKeyedSubscript:(id)key {
	return [self valueForKey:key];
}

- (void)setObject:(id)obj forKeyedSubscript:(id)key {
	RACBinding *binding = [self valueForKey:key];
	[obj subscribe:binding];
	[[binding skip:1] subscribe:obj];
>>>>>>> c95fffaa
}

@end<|MERGE_RESOLUTION|>--- conflicted
+++ resolved
@@ -146,7 +146,9 @@
 }
 
 - (void)setObject:(id)obj forKeyedSubscript:(id)key {
-	[[self valueForKey:key] bindTo:obj];
+	RACBinding *binding = [self valueForKey:key];
+	[obj subscribe:binding];
+	[[binding skip:1] subscribe:obj];
 }
 
 @end
@@ -272,29 +274,7 @@
 		binding.target = nil;
 	}]];
 	
-<<<<<<< HEAD
 	return binding;
-=======
-	return property;
-}
-
-- (RACBinding *)binding {
-	return [RACKVOBinding bindingWithTarget:self.target keyPath:self.keyPath];
-}
-
-@end
-
-@implementation RACObservablePropertySubject (RACBind)
-
-- (id)objectForKeyedSubscript:(id)key {
-	return [self valueForKey:key];
-}
-
-- (void)setObject:(id)obj forKeyedSubscript:(id)key {
-	RACBinding *binding = [self valueForKey:key];
-	[obj subscribe:binding];
-	[[binding skip:1] subscribe:obj];
->>>>>>> c95fffaa
 }
 
 @end