--- conflicted
+++ resolved
@@ -262,32 +262,21 @@
 	});
 	
 	it(@"should stop binding when disposed", ^{
-<<<<<<< HEAD
-		RACDisposable *disposable = [RACBind(a, stringValue) bindTo:RACBind(b, stringValue)];
-		a.stringValue = testName1;
-		expect(a.stringValue).to.equal(testName1);
-		expect(b.stringValue).to.equal(testName1);
-		[disposable dispose];
-		a.stringValue = testName2;
-		expect(a.stringValue).to.equal(testName2);
-		expect(b.stringValue).to.equal(testName1);
-=======
-		RACBinding *aBinding = RACBind(a, name);
-		RACBinding *bBinding = RACBind(b, name);
+		RACBinding *aBinding = RACBind(a, stringValue);
+		RACBinding *bBinding = RACBind(b, stringValue);
 		RACDisposable *aDisposable = [bBinding subscribe:aBinding];
 		RACDisposable *bDisposable = [aBinding subscribe:bBinding];
 
-		a.name = testName1;
-		expect(a.name).to.equal(testName1);
-		expect(b.name).to.equal(testName1);
+		a.stringValue = testName1;
+		expect(a.stringValue).to.equal(testName1);
+		expect(b.stringValue).to.equal(testName1);
 
 		[aDisposable dispose];
 		[bDisposable dispose];
 
-		a.name = testName2;
-		expect(a.name).to.equal(testName2);
-		expect(b.name).to.equal(testName1);
->>>>>>> c95fffaa
+		a.stringValue = testName2;
+		expect(a.stringValue).to.equal(testName2);
+		expect(b.stringValue).to.equal(testName1);
 	});
 });
 
