--- conflicted
+++ resolved
@@ -668,19 +668,11 @@
 		// This can be reverted once tests with -O don't crash.
 
 		return SignalProducer { observer, outerDisposable in
-<<<<<<< HEAD
-			self.startWithSignal { signal, disposable in
-				outerDisposable.add(disposable)
-
-				other.startWithSignal { otherSignal, otherDisposable in
-					outerDisposable += otherDisposable
-=======
-			otherProducer.startWithSignal { otherSignal, otherDisposable in
-				outerDisposable.addDisposable(otherDisposable)
+			other.startWithSignal { otherSignal, otherDisposable in
+				outerDisposable += otherDisposable
 
 				self.startWithSignal { signal, disposable in
-					outerDisposable.addDisposable(disposable)
->>>>>>> 619c1154
+					outerDisposable += disposable
 
 					signal.combineLatest(with: otherSignal).observe(observer)
 				}
@@ -821,9 +813,6 @@
 		return lift(Signal.sample(on:))(sampler)
 	}
 
-<<<<<<< HEAD
-	/// Forward events from `self` until `trigger` sends a `next` or `completed`
-=======
 	/// Forwards events from `self` until `lifetime` ends, at which point the
 	/// returned producer will complete.
 	///
@@ -832,13 +821,11 @@
 	///               producer to complete.
 	///
 	/// - returns: A producer that will deliver events until `lifetime` ends.
-	@warn_unused_result(message="Did you forget to call `start` on the producer?")
-	public func takeDuring(lifetime: Lifetime) -> SignalProducer<Value, Error> {
-		return takeUntil(lifetime.ended)
-	}
-
-	/// Forward events from `self` until `trigger` sends a `Next` or `Completed`
->>>>>>> 619c1154
+	public func take(during lifetime: Lifetime) -> SignalProducer<Value, Error> {
+		return take(until: lifetime.ended)
+	}
+
+	/// Forward events from `self` until `trigger` sends a `next` or `completed`
 	/// event, at which point the returned producer will complete.
 	///
 	/// - parameters:
@@ -1045,14 +1032,8 @@
 	///   - other: A producer to zip values with.
 	///
 	/// - returns: A producer that sends tuples of `self` and `otherProducer`.
-<<<<<<< HEAD
 	public func zip<U>(with other: SignalProducer<U, Error>) -> SignalProducer<(Value, U), Error> {
-		return liftRight(Signal.zip(with:))(other)
-=======
-	@warn_unused_result(message="Did you forget to call `start` on the producer?")
-	public func zipWith<U>(otherProducer: SignalProducer<U, Error>) -> SignalProducer<(Value, U), Error> {
-		return liftLeft(Signal.zipWith)(otherProducer)
->>>>>>> 619c1154
+		return liftLeft(Signal.zip(with:))(other)
 	}
 
 	/// Zip elements of this producer and a signal into pairs. The elements of
@@ -1198,21 +1179,20 @@
 	///         scheduler) to avoid the timeout.
 	///
 	/// - parameters:
-	///   - error: Error to send with `Failed` event if `self` is not completed
+	///   - interval: Number of seconds to wait for `self` to complete.
+	///   - error: Error to send with `failed` event if `self` is not completed
 	///            when `interval` passes.
-	///   - interval: Number of seconds to wait for `self` to complete.
 	///   - scheudler: A scheduler to deliver error on.
 	///
 	/// - returns: A producer that sends events for at most `interval` seconds,
-	///            then, if not `Completed` - sends `error` with `Failed` event
+	///            then, if not `completed` - sends `error` with `failed` event
 	///            on `scheduler`.
-	@warn_unused_result(message="Did you forget to call `start` on the producer?")
-	public func timeoutWithError<NewError: ErrorType>(
-		error: NewError,
-		afterInterval interval: NSTimeInterval,
-		onScheduler scheduler: DateSchedulerType
+	public func timeout<NewError: ErrorProtocol>(
+		after interval: TimeInterval,
+		raising error: NewError,
+		on scheduler: DateSchedulerProtocol
 	) -> SignalProducer<Value, NewError> {
-		return lift { $0.timeoutWithError(error, afterInterval: interval, onScheduler: scheduler) }
+		return lift { $0.timeout(after: interval, raising: error, on: scheduler) }
 	}
 }
 
@@ -1279,12 +1259,7 @@
 	///   - next: A closure that accepts a value from `next` event.
 	///
 	/// - returns: A producer with attached side-effects for given event cases.
-<<<<<<< HEAD
-	public func on(started: (() -> Void)? = nil, event: ((Event<Value, Error>) -> Void)? = nil, failed: ((Error) -> Void)? = nil, completed: (() -> Void)? = nil, interrupted: (() -> Void)? = nil, terminated: (() -> Void)? = nil, disposed: (() -> Void)? = nil, next: ((Value) -> Void)? = nil) -> SignalProducer<Value, Error> {
-=======
-	@warn_unused_result(message="Did you forget to call `start` on the producer?")
-	public func on(starting starting: (() -> Void)? = nil, started: (() -> Void)? = nil, event: (Event<Value, Error> -> Void)? = nil, failed: (Error -> Void)? = nil, completed: (() -> Void)? = nil, interrupted: (() -> Void)? = nil, terminated: (() -> Void)? = nil, disposed: (() -> Void)? = nil, next: (Value -> Void)? = nil) -> SignalProducer<Value, Error> {
->>>>>>> 619c1154
+	public func on(starting: (() -> Void)? = nil, started: (() -> Void)? = nil, event: ((Event<Value, Error>) -> Void)? = nil, failed: ((Error) -> Void)? = nil, completed: (() -> Void)? = nil, interrupted: (() -> Void)? = nil, terminated: (() -> Void)? = nil, disposed: (() -> Void)? = nil, next: ((Value) -> Void)? = nil) -> SignalProducer<Value, Error> {
 		return SignalProducer { observer, compositeDisposable in
 			starting?()
 			defer { started?() }
@@ -1747,23 +1722,10 @@
 			}
 
 			if shouldStartUnderlyingProducer {
-<<<<<<< HEAD
-				self.take(until: token!.deallocSignal)
-=======
-				self.takeDuring(lifetime!)
->>>>>>> 619c1154
+				self.take(during: lifetime!)
 					.start(initializedObserver)
 			}
 		}
-	}
-<<<<<<< HEAD
-}
-
-private final class DeallocationToken {
-	let (deallocSignal, observer) = Signal<(), NoError>.pipe()
-
-	deinit {
-		observer.sendCompleted()
 	}
 }
 
@@ -1934,6 +1896,4 @@
 		                                          leeway: leeway,
 		                                          action: { observer.sendNext(scheduler.currentDate) })
 	}
-=======
->>>>>>> 619c1154
 }