--- conflicted
+++ resolved
@@ -965,53 +965,11 @@
 		return relay.concat(replacement)
 	}
 
-<<<<<<< HEAD
 	/// Starts the producer, then blocks, waiting for the first value.
 	@warn_unused_result(message="Did you forget to call `start` on the producer?")
 	public func first() -> Result<T, E>? {
 		return take(1).single()
 	}
-=======
-/// Starts the producer, then blocks, waiting for the first value.
-public func first<T, E>(producer: SignalProducer<T, E>) -> Result<T, E>? {
-	return producer |> take(1) |> single
-}
-
-/// Starts the producer, then blocks, waiting for events: Next and Completed.
-/// When a single value or error is sent, the returned `Result` will represent
-/// those cases. However, when no values are sent, or when more than one value
-/// is sent, `nil` will be returned.
-public func single<T, E>(producer: SignalProducer<T, E>) -> Result<T, E>? {
-	let semaphore = dispatch_semaphore_create(0)
-	var result: Result<T, E>?
-
-	producer
-		|> take(2)
-		|> start(next: { value in
-			if result != nil {
-				// Move into failure state after recieving another value.
-				result = nil
-				return
-			}
-			result = .success(value)
-		}, error: { error in
-			result = .failure(error)
-			dispatch_semaphore_signal(semaphore)
-		}, completed: {
-			dispatch_semaphore_signal(semaphore)
-		}, interrupted: {
-			dispatch_semaphore_signal(semaphore)
-		})
-
-	dispatch_semaphore_wait(semaphore, DISPATCH_TIME_FOREVER)
-	return result
-}
-
-/// Starts the producer, then blocks, waiting for the last value.
-public func last<T, E>(producer: SignalProducer<T, E>) -> Result<T, E>? {
-	return producer |> takeLast(1) |> single
-}
->>>>>>> 61a648e1
 
 	/// Starts the producer, then blocks, waiting for events: Next and Completed.
 	/// When a single value or error is sent, the returned `Result` will represent
@@ -1048,17 +1006,10 @@
 		return takeLast(1).single()
 	}
 
-<<<<<<< HEAD
 	/// Starts the producer, then blocks, waiting for completion.
 	@warn_unused_result(message="Did you forget to call `start` on the producer?")
 	public func wait() -> Result<(), E> {
 		return then(SignalProducer(value: ())).last() ?? .success(())
-=======
-/// SignalProducer.start() as a free function, for easier use with |>.
-public func start<T, E>(error error: (E -> ())? = nil, completed: (() -> ())? = nil, interrupted: (() -> ())? = nil, next: (T -> ())? = nil) -> SignalProducer<T, E> -> Disposable {
-	return { producer in
-		return producer.start(next: next, error: error, completed: completed, interrupted: interrupted)
->>>>>>> 61a648e1
 	}
 }
 
