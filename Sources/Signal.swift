--- conflicted
+++ resolved
@@ -2187,7 +2187,6 @@
 	}
 }
 
-<<<<<<< HEAD
 extension SignalProtocol where Value == Bool {
 	/// Returns a signal with the oposite value
 	public var not: Signal<Value, Error> {
@@ -2204,7 +2203,9 @@
 	///`or()` operator.
 	public func or(_ signal: Signal<Value, Error>) -> Signal<Value, Error> {
 		return self.combineLatest(with: signal).map { $0 || $1 }
-=======
+	}
+}
+
 extension SignalProtocol {
 	/// Apply `operation` to values from `self` with `success`ful results
 	/// forwarded on the returned signal and `failure`s sent as failed events.
@@ -2318,6 +2319,5 @@
 				try operation(value)
 			}
 		}
->>>>>>> 0c294277
 	}
 }